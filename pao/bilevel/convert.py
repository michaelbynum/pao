--- conflicted
+++ resolved
@@ -350,17 +350,11 @@
 
 def convert_pyomo2LinearMultilevelProblem1(model, *, determinism=1, inequalities=True):
     """
-<<<<<<< HEAD
     Traverse the model an generate a LinearMultilevelProblem.  Generate errors
     if this problem cannot be represented in this form.
 
     This conversion applies the following transformations:
         * replaces quadratic terms, x*y, where x or y is integer and both x and y are bounded
-=======
-    Generate a LinearBilevelProblem from a Pyomo model.
-
-    This function generates a variety of exceptions if the Pyomo model
-    cannot be represented in this form.
 
     Args
     ---- 
@@ -375,15 +369,14 @@
                 * 2 - Ordered traversal of components by name in **model**
 
     inequalities: bool
-        If True, then the LinearBilevelProblem object represents all
+        If True, then the LinearMultilevelProblem object represents all
         constraints as less-than-or-equal inequalities.  Otherwise,
-        the LinearBilevelProblem represents all constraints as equalities.
+        the LinearMultilevelProblem represents all constraints as equalities.
 
     Returns
     -------
-    LinearBilevelProblem
+    LinearMultilevelProblem
         This object corresponds to the problem in **model**.
->>>>>>> d853c710
     """
     #
     # Cleanup global memory
