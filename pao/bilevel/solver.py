import time
from .convert import convert_pyomo2LinearMultilevelProblem
import pao.common
import pao.lbp


SolverFactory = pao.common.SolverFactory  


class PyomoSubmodelSolverBase(pao.common.Solver):
    """
    API for solvers that optimize a Pyomo model using SubModel components.
    """

    def __init__(self, name):
        super().__init__()
        self.name = name

    def Xcheck_model(self, problem):         # pragma: no cover
        # Confirm that the compact problem representation is well-formed.
        pass


class PyomoSubmodelSolverBase_LBP(PyomoSubmodelSolverBase):
    """
    Define the API for solvers that optimize a Pyomo model using SubModel components
    """

    def __init__(self, name, lbp_solver, inequalities):
        super().__init__(name)
        self.lbp_solver = lbp_solver
        self.inequalities = inequalities

    def Xinequalities(self):
        #
        # Return True if the conversion to LinearMultilevelProblem should
        # use inequalities (True) or equalities (False)
        #
        return False

    def solve(self, model, **options):
        #
        # Process keyword options
        #
        options = self._update_config(options, validate_options=False)
        solver_options = {k:self.config[k] for k in self.config}
        solver_options['load_solutions'] = True
        #
        # Start the clock
        #
        start_time = time.time()
        #
        # Convert the Pyomo model to a LBP
        #
        try:
<<<<<<< HEAD
            lbp, soln_manager = convert_pyomo2LinearMultilevelProblem(instance)
=======
            lbp, soln_manager = convert_pyomo2LinearBilevelProblem(model)
>>>>>>> d853c710
        except RuntimeError as err:
            print("Cannot convert Pyomo model to a LinearMultilevelProblem")
            raise
        #
        results = PyomoSubmodelResults(solution_manager=soln_manager)
        with SolverFactory(self.lbp_solver) as opt:
            lbp_results = opt.solve(lbp, **solver_options)

            self._initialize_results(results, lbp_results, model, lbp, options)
            results.solver.rc = getattr(opt, '_rc', None)
            results.copy_from_to(lbp=lbp, pyomo=model)
            
        results.solver.wallclock_time = time.time() - start_time
        return results

    def _initialize_results(self, results, lbp_results, instance, lbp, options):
        #
        # SOLVER
        #
        solv = results.solver
        solv.name = self.name
        solv.lbp_solver = self.lbp_solver
        solv.config = self.config
        solv.termination_condition = lbp_results.solver.termination_condition
        solv.solver_time = lbp_results.solver.time
        solv.best_feasible_objective = lbp_results.solver.best_feasible_objective
        #
        # PROBLEM
        #
        prob = results.problem
        prob.name = instance.name
        prob.number_of_constraints = instance.statistics.number_of_constraints
        prob.number_of_variables = instance.statistics.number_of_variables
        prob.number_of_binary_variables = instance.statistics.number_of_binary_variables
        prob.number_of_integer_variables = instance.statistics.number_of_integer_variables
        prob.number_of_continuous_variables = instance.statistics.number_of_continuous_variables
        prob.number_of_objectives = instance.statistics.number_of_objectives
        prob.lower_bound = lbp_results.problem.lower_bound
        prob.upper_bound = lbp_results.problem.upper_bound
        prob.sense = lbp_results.problem.sense

        return results


class PyomoSubmodelResults(pao.common.Results):

    def __init__(self, solution_manager=None):
        super(pao.common.Results, self).__init__()
        self._solution_manager=solution_manager

    def copy_from_to(self, **kwds):
        self._solution_manager.copy_from_to(**kwds)

    def load_from(self, data):          # pragma: no cover
        assert (False), "load_from() is not implemented"
        self._solution_manager.load_from(data)
<|MERGE_RESOLUTION|>--- conflicted
+++ resolved
@@ -53,11 +53,7 @@
         # Convert the Pyomo model to a LBP
         #
         try:
-<<<<<<< HEAD
             lbp, soln_manager = convert_pyomo2LinearMultilevelProblem(instance)
-=======
-            lbp, soln_manager = convert_pyomo2LinearBilevelProblem(model)
->>>>>>> d853c710
         except RuntimeError as err:
             print("Cannot convert Pyomo model to a LinearMultilevelProblem")
             raise
